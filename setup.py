import codecs
import os
import re

from setuptools import find_packages, setup


with codecs.open(os.path.join(os.path.abspath(os.path.dirname(
        __file__)), 'aiomcache', '__init__.py'), 'r', 'latin1') as fp:
    try:
        version = re.findall(r'^__version__ = "([^"]+)"\r?$', fp.read(), re.M)[0]
    except IndexError:
        raise RuntimeError('Unable to determine version.')


def read(f):
    return open(os.path.join(os.path.dirname(__file__), f)).read().strip()


setup(name='aiomcache',
      version=version,
      description=('Minimal pure python memcached client'),
      long_description='\n\n'.join((read('README.rst'), read('CHANGES.rst'))),
      long_description_content_type='text/x-rst',
      classifiers=[
          'License :: OSI Approved :: BSD License',
          'Intended Audience :: Developers',
          'Programming Language :: Python',
          'Programming Language :: Python :: 3.7',
          'Programming Language :: Python :: 3.8',
          'Programming Language :: Python :: 3.9',
          'Programming Language :: Python :: 3.10',
          'Operating System :: POSIX',
          'Operating System :: MacOS :: MacOS X',
          'Operating System :: Microsoft :: Windows',
          'Environment :: Web Environment',
          'Framework :: AsyncIO',
      ],
      author='Nikolay Kim',
      author_email='fafhrd91@gmail.com',
      maintainer=', '.join(('Nikolay Kim <fafhrd91@gmail.com>',
                            'Andrew Svetlov <andrew.svetlov@gmail.com>')),
      maintainer_email='aio-libs@googlegroups.com',
      url='https://github.com/aio-libs/aiomcache/',
      license='BSD',
      packages=find_packages(),
      python_requires='>=3.7',
<<<<<<< HEAD
      install_requires=("typing_extensions>=4;python_version<3.10"),
=======
      install_requires=('typing_extensions>=3.10; python_version<"3.10"',),
>>>>>>> d8d8b25f
      tests_require=("nose",),
      test_suite='nose.collector',
      include_package_data=True)<|MERGE_RESOLUTION|>--- conflicted
+++ resolved
@@ -45,11 +45,7 @@
       license='BSD',
       packages=find_packages(),
       python_requires='>=3.7',
-<<<<<<< HEAD
-      install_requires=("typing_extensions>=4;python_version<3.10"),
-=======
       install_requires=('typing_extensions>=3.10; python_version<"3.10"',),
->>>>>>> d8d8b25f
       tests_require=("nose",),
       test_suite='nose.collector',
       include_package_data=True)