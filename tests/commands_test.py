import asyncio
<<<<<<< HEAD
import pytest
import pylibmc
=======
>>>>>>> a0bcc206
from unittest import mock
from unittest.mock import MagicMock

import pytest

from aiomcache.exceptions import ClientException, ValidationException


@pytest.mark.parametrize("key", (
    b"key",
    b"123",
    bytes("!@#", "utf-8"),
    bytes("中文", "utf-8"),
    bytes("こんにちは", "utf-8"),
    bytes("안녕하세요", "utf-8"),
))
@pytest.mark.asyncio
async def test_valid_key(mcache, key):
    assert mcache._validate_key(key) == key


@pytest.mark.parametrize("key", (
    # Whitespace
    b"foo bar",
    b"foo\t",
    b"\nbar",
    b"foo\x20\x0Dbar",
    b"\x18\x0E",
    b"\x20\x60",
    b"\x30\x00",
    b"\x20\x01",
    # Control characters
    b"foo\x00bar",
    b"\x1F",
    b"\x7F",
    "\u0080".encode(),
    "\u009F".encode(),
))
@pytest.mark.asyncio
async def test_invalid_key(mcache, key):
    with pytest.raises(ValidationException, match="invalid key"):
        mcache._validate_key(key)


@pytest.mark.asyncio
async def test_version(mcache):
    version = await mcache.version()
    stats = await mcache.stats()
    assert version == stats[b'version']

    with mock.patch.object(
            mcache,
            "_execute_simple_command",
            new_callable=MagicMock) as patched:
        fut: asyncio.Future[bytes] = asyncio.Future()
        fut.set_result(b'SERVER_ERROR error\r\n')
        patched.return_value = fut
        with pytest.raises(ClientException):
            await mcache.version()


@pytest.mark.asyncio
async def test_flush_all(mcache):
    key, value = b'key:flush_all', b'flush_all_value'
    await mcache.set(key, value)
    # make sure value exists
    test_value = await mcache.get(key)
    assert test_value == value
    # flush data
    await mcache.flush_all()
    # make sure value does not exists
    test_value = await mcache.get(key)
    assert test_value is None

    with mock.patch.object(mcache, '_execute_simple_command') as patched:
        fut: asyncio.Future[bytes] = asyncio.Future()
        fut.set_result(b'SERVER_ERROR error\r\n')
        patched.return_value = fut
        with pytest.raises(ClientException):
            await mcache.flush_all()


@pytest.mark.asyncio
async def test_set_get(mcache):
    key, value = b'key:set', b'1'
    await mcache.set(key, value)
    test_value = await mcache.get(key)
    assert test_value == value
    test_value = await mcache.get(b"not:" + key)
    assert test_value is None
    test_value = await mcache.get(b"not:" + key, default=value)
    assert test_value == value

    with mock.patch.object(mcache, '_execute_simple_command') as patched:
        fut: asyncio.Future[bytes] = asyncio.Future()
        fut.set_result(b'SERVER_ERROR error\r\n')
        patched.return_value = fut
        with pytest.raises(ClientException):
            await mcache.set(key, value)


@pytest.mark.asyncio
async def test_gets(mcache):
    key, value = b'key:set', b'1'
    await mcache.set(key, value)

    test_value, cas = await mcache.gets(key)
    assert test_value == value
    assert isinstance(cas, int)

    test_value, cas = await mcache.gets(b"not:" + key)
    assert test_value is None
    assert cas is None

    test_value, cas = await mcache.gets(b"not:" + key, default=value)
    assert test_value == value
    assert cas is None


@pytest.mark.asyncio
async def test_multi_get(mcache):
    key1, value1 = b'key:multi_get:1', b'1'
    key2, value2 = b'key:multi_get:2', b'2'
    await mcache.set(key1, value1)
    await mcache.set(key2, value2)
    test_value = await mcache.multi_get(key1, key2)
    assert test_value == (value1, value2)

    test_value = await mcache.multi_get(b'not' + key1, key2)
    assert test_value == (None, value2)
    test_value = await mcache.multi_get()
    assert test_value == ()


@pytest.mark.asyncio
async def test_multi_get_doubling_keys(mcache):
    key, value = b'key:multi_get:3', b'1'
    await mcache.set(key, value)

    with pytest.raises(ClientException):
        await mcache.multi_get(key, key)


@pytest.mark.asyncio
async def test_set_expire(mcache):
    key, value = b'key:set', b'1'
    await mcache.set(key, value, exptime=1)
    test_value = await mcache.get(key)
    assert test_value == value

    await asyncio.sleep(1)

    test_value = await mcache.get(key)
    assert test_value is None


@pytest.mark.asyncio
async def test_set_errors(mcache):
    key, value = b'key:set', b'1'
    await mcache.set(key, value, exptime=1)

    with pytest.raises(ValidationException):
        await mcache.set(key, value, exptime=-1)

    with pytest.raises(ValidationException):
        await mcache.set(key, value, exptime=3.14)


@pytest.mark.asyncio
async def test_gets_cas(mcache):
    key, value = b'key:set', b'1'
    await mcache.set(key, value)

    test_value, cas = await mcache.gets(key)

    stored = await mcache.cas(key, value, cas)
    assert stored is True

    stored = await mcache.cas(key, value, cas)
    assert stored is False


@pytest.mark.asyncio
async def test_cas_missing(mcache):
    key, value = b'key:set', b'1'
    stored = await mcache.cas(key, value, 123)
    assert stored is False


@pytest.mark.asyncio
async def test_add(mcache):
    key, value = b'key:add', b'1'
    await mcache.set(key, value)

    test_value = await mcache.add(key, b"2")
    assert not test_value

    test_value = await mcache.add(b"not:" + key, b"2")
    assert test_value

    test_value = await mcache.get(b"not:" + key)
    assert test_value == b'2'


@pytest.mark.asyncio
async def test_replace(mcache):
    key, value = b'key:replace', b'1'
    await mcache.set(key, value)

    test_value = await mcache.replace(key, b"2")
    assert test_value
    # make sure value exists
    test_value = await mcache.get(key)
    assert test_value == b'2'

    test_value = await mcache.replace(b"not:" + key, b"3")
    assert not test_value
    # make sure value exists
    test_value = await mcache.get(b"not:" + key)
    assert test_value is None


@pytest.mark.asyncio
async def test_append(mcache):
    key, value = b'key:append', b'1'
    await mcache.set(key, value)

    test_value = await mcache.append(key, b"2")
    assert test_value

    # make sure value exists
    test_value = await mcache.get(key)
    assert test_value == b'12'

    test_value = await mcache.append(b"not:" + key, b"3")
    assert not test_value
    # make sure value exists
    test_value = await mcache.get(b"not:" + key)
    assert test_value is None


@pytest.mark.asyncio
async def test_prepend(mcache):
    key, value = b'key:prepend', b'1'
    await mcache.set(key, value)

    test_value = await mcache.prepend(key, b"2")
    assert test_value

    # make sure value exists
    test_value = await mcache.get(key)
    assert test_value == b'21'

    test_value = await mcache.prepend(b"not:" + key, b'3')
    assert not test_value
    # make sure value exists
    test_value = await mcache.get(b"not:" + key)
    assert test_value is None


@pytest.mark.asyncio
async def test_delete(mcache):
    key, value = b'key:delete', b'value'
    await mcache.set(key, value)

    # make sure value exists
    test_value = await mcache.get(key)
    assert test_value == value

    is_deleted = await mcache.delete(key)
    assert is_deleted
    # make sure value does not exists
    test_value = await mcache.get(key)
    assert test_value is None

    with mock.patch.object(mcache, '_execute_simple_command') as patched:
        fut: asyncio.Future[bytes] = asyncio.Future()
        fut.set_result(b'SERVER_ERROR error\r\n')
        patched.return_value = fut

        with pytest.raises(ClientException):
            await mcache.delete(key)


@pytest.mark.asyncio
async def test_delete_key_not_exists(mcache):
    is_deleted = await mcache.delete(b"not:key")
    assert not is_deleted


@pytest.mark.asyncio
async def test_incr(mcache):
    key, value = b'key:incr:1', b'1'
    await mcache.set(key, value)

    test_value = await mcache.incr(key, 2)
    assert test_value == 3

    # make sure value exists
    test_value = await mcache.get(key)
    assert test_value == b'3'


@pytest.mark.asyncio
async def test_incr_errors(mcache):
    key, value = b'key:incr:2', b'string'
    await mcache.set(key, value)

    with pytest.raises(ClientException):
        await mcache.incr(key, 2)

    with pytest.raises(ClientException):
        await mcache.incr(key, 3.14)


@pytest.mark.asyncio
async def test_decr(mcache):
    key, value = b'key:decr:1', b'17'
    await mcache.set(key, value)

    test_value = await mcache.decr(key, 2)
    assert test_value == 15

    test_value = await mcache.get(key)
    assert test_value == b'15'

    test_value = await mcache.decr(key, 1000)
    assert test_value == 0


@pytest.mark.asyncio
async def test_decr_errors(mcache):
    key, value = b'key:decr:2', b'string'
    await mcache.set(key, value)

    with pytest.raises(ClientException):
        await mcache.decr(key, 2)

    with pytest.raises(ClientException):
        await mcache.decr(key, 3.14)


@pytest.mark.asyncio
async def test_stats(mcache):
    stats = await mcache.stats()
    assert b'pid' in stats


@pytest.mark.asyncio
async def test_touch(mcache):
    key, value = b'key:touch:1', b'17'
    await mcache.set(key, value)

    test_value = await mcache.touch(key, 1)
    assert test_value

    test_value = await mcache.get(key)
    assert test_value == value

    await asyncio.sleep(1)

    test_value = await mcache.get(key)
    assert test_value is None

    test_value = await mcache.touch(b"not:" + key, 1)
    assert not test_value

    with mock.patch.object(mcache, '_execute_simple_command') as patched:
        fut: asyncio.Future[bytes] = asyncio.Future()
        fut.set_result(b'SERVER_ERROR error\r\n')
        patched.return_value = fut

        with pytest.raises(ClientException):
            await mcache.touch(b"not:" + key, 1)


<<<<<<< HEAD
@pytest.mark.run_loop
def test_close(mcache):
    yield from mcache.close()
    assert mcache._pool.size() == 0


@pytest.mark.run_loop
def test_pylibmc_get_helper(mcache_pylibmc):
    mc_client = pylibmc.Client(['{}:{}'.format(mcache_pylibmc._pool._host,
                                               mcache_pylibmc._pool._port)])

    key_values = [
        ['key', 'key'],
        [b'bkey', b'bkey'],
        ['False', False],
        ['1', 1],
        ['None', None],
        ['0.5', 0.5],
        ['[1,2,3]', [1, 2, 3]],
        ['(1,2,3)', tuple([1, 2, 3])],
    ]

    for key, value in key_values:
        mc_client.set(key, value)

        if isinstance(key, str):
            # pylibmc keys are encoded in utf-8 in _key_normalized_obj:
            # https://github.com/lericson/pylibmc/blob/master/src/_pylibmcmodule.c#L2498
            key = key.encode('utf-8')

        v2 = yield from mcache_pylibmc.get(key)
        assert v2 == value


@pytest.mark.run_loop
def test_pylibmc_set_helper(mcache_pylibmc):
    mc_client = pylibmc.Client(['{}:{}'.format(mcache_pylibmc._pool._host,
                                               mcache_pylibmc._pool._port)])

    key_values = [
        ['key', 'key'],
        [b'bkey', b'bkey'],
        ['False', False],
        ['1', 1],
        ['None', None],
        ['0.5', 0.5],
        ['[1,2,3]', [1, 2, 3]],
        ['(1,2,3)', tuple([1, 2, 3])],
    ]

    for key, value in key_values:
        orig_key = key
        if isinstance(key, str):
            # pylibmc keys are encoded in utf-8 in _key_normalized_obj:
            # https://github.com/lericson/pylibmc/blob/master/src/_pylibmcmodule.c#L2498
            key = key.encode('utf-8')

        yield from mcache_pylibmc.set(key, value)

        v2 = mc_client.get(orig_key)
        assert v2 == value
=======
@pytest.mark.asyncio
async def test_close(mcache):
    await mcache.close()
    assert mcache._pool.size() == 0
>>>>>>> a0bcc206
<|MERGE_RESOLUTION|>--- conflicted
+++ resolved
@@ -1,9 +1,5 @@
 import asyncio
-<<<<<<< HEAD
-import pytest
 import pylibmc
-=======
->>>>>>> a0bcc206
 from unittest import mock
 from unittest.mock import MagicMock
 
@@ -380,10 +376,9 @@
             await mcache.touch(b"not:" + key, 1)
 
 
-<<<<<<< HEAD
-@pytest.mark.run_loop
-def test_close(mcache):
-    yield from mcache.close()
+@pytest.mark.asyncio
+async def test_close(mcache):
+    await mcache.close()
     assert mcache._pool.size() == 0
 
 
@@ -441,10 +436,4 @@
         yield from mcache_pylibmc.set(key, value)
 
         v2 = mc_client.get(orig_key)
-        assert v2 == value
-=======
-@pytest.mark.asyncio
-async def test_close(mcache):
-    await mcache.close()
-    assert mcache._pool.size() == 0
->>>>>>> a0bcc206
+        assert v2 == value