--- conflicted
+++ resolved
@@ -23,11 +23,6 @@
 
 [mypy-tests.*]
 disallow_any_decorated = False
-<<<<<<< HEAD
-=======
-disallow_untyped_calls = False
-disallow_untyped_defs = False
->>>>>>> d8d8b25f
 
 
 [mypy-docker.*]
