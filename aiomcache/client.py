import functools
import re
from typing import Awaitable, Callable, Dict, Optional, Tuple, TypeVar, overload

from . import constants as const
from .exceptions import ClientException, ValidationException
from .pool import Connection, MemcachePool

__all__ = ['Client']

_T = TypeVar("_T")
_Result = Tuple[Dict[bytes, bytes], Dict[bytes, Optional[int]]]


<<<<<<< HEAD
def acquire(func):
    @asyncio.coroutine
=======
def acquire(func: Callable[..., Awaitable[_T]]) -> Callable[..., Awaitable[_T]]:

>>>>>>> a0bcc206
    @functools.wraps(func)
    async def wrapper(self: "Client", *args: object, **kwargs: object) -> _T:
        conn = await self._pool.acquire()
        try:
            return await func(self, conn, *args, **kwargs)
        except Exception as exc:
            conn[0].set_exception(exc)
            raise
        finally:
            self._pool.release(conn)

    return wrapper


<<<<<<< HEAD
class Client:
    def __init__(self, host, port=11211, *,
                 pool_size=2, pool_minsize=None, loop=None,
                 get_flag_handler=None, set_flag_handler=None):
        """
        Creates new Client instance.

        :param host: memcached host
        :param port: memcached port
        :param pool_size: max connection pool size
        :param pool_minsize: min connection pool size
        :param loop: asyncio loop instance
        :param get_flag_handler: async method to call to convert flagged
            values. Method takes tuple: (value, flags) and should return
            processed value or raise ClientException if not supported.
        :param set_flag_handler: async method to call to convert non bytes
            value to flagged value. Method takes value and must return tuple:
            (value, flags).
        """
=======
class Client(object):

    def __init__(self, host: str, port: int = 11211, *,
                 pool_size: int = 2, pool_minsize: Optional[int] = None):
>>>>>>> a0bcc206
        if not pool_minsize:
            pool_minsize = pool_size

        self._pool = MemcachePool(
            host, port, minsize=pool_minsize, maxsize=pool_size)

<<<<<<< HEAD
        self._get_flag_handler = get_flag_handler
        self._set_flag_handler = set_flag_handler

    # key supports ascii sans space and control chars
    # \x21 is !, right after space, and \x7e is -, right before DEL
    # also 1 <= len <= 250 as per the spec
    _valid_key_re = re.compile(b'^[\x21-\x7e]{1,250}$')
=======
    # key may be anything except whitespace and control chars, upto 250 characters.
    # Must be str for unicode-aware regex.
    _valid_key_re = re.compile("^[^\\s\x00-\x1F\x7F-\x9F]{1,250}$")
>>>>>>> a0bcc206

    def _validate_key(self, key: bytes) -> bytes:
        if not isinstance(key, bytes):  # avoid bugs subtle and otherwise
            raise ValidationException('key must be bytes', key)

        # Must decode to str for unicode-aware comparison.
        key_str = key.decode()
        m = self._valid_key_re.match(key_str)
        if m:
            # in python re, $ matches either end of line or right before
            # \n at end of line. We can't allow latter case, so
            # making sure length matches is simplest way to detect
            if len(m.group(0)) != len(key_str):
                raise ValidationException('trailing newline', key)
        else:
            raise ValidationException('invalid key', key)

        return key

    async def _execute_simple_command(self, conn: Connection, raw_command: bytes) -> bytes:
        response, line = bytearray(), b''

        conn.writer.write(raw_command)
        await conn.writer.drain()

        while not line.endswith(b'\r\n'):
            line = await conn.reader.readline()
            response.extend(line)
        return response[:-2]

    async def close(self) -> None:
        """Closes the sockets if its open."""
        await self._pool.clear()

    async def _multi_get(self, conn: Connection, *keys: bytes, with_cas: bool = True) -> _Result:
        # req  - get <key> [<key> ...]\r\n
        # resp - VALUE <key> <flags> <bytes> [<cas unique>]\r\n
        #        <data block>\r\n (if exists)
        #        [...]
        #        END\r\n
        if not keys:
            return {}, {}

        [self._validate_key(key) for key in keys]
        if len(set(keys)) != len(keys):
            raise ClientException('duplicate keys passed to multi_get')

        cmd = b'gets ' if with_cas else b'get '
        conn.writer.write(cmd + b' '.join(keys) + b'\r\n')

        received = {}
        cas_tokens = {}
        line = await conn.reader.readline()

        while line != b'END\r\n':
            terms = line.split()

            if terms[0] == b'VALUE':  # exists
                key = terms[1]
                flags = int(terms[2])
                length = int(terms[3])

<<<<<<< HEAD
                val = (yield from conn.reader.readexactly(length+2))[:-2]
=======
                if flags != 0:
                    raise ClientException('received non zero flags')

                val = (await conn.reader.readexactly(length+2))[:-2]
>>>>>>> a0bcc206
                if key in received:
                    raise ClientException('duplicate results from server')

                if flags and self._get_flag_handler:
                    val = yield from self._get_flag_handler(val, flags)
                elif flags != 0:
                    raise ClientException('received non zero flags')

                received[key] = val
                cas_tokens[key] = int(terms[4]) if with_cas else None
            else:
                raise ClientException('get failed', line)

            line = await conn.reader.readline()

        if len(received) > len(keys):
            raise ClientException('received too many responses')
        return received, cas_tokens

    @acquire
    async def delete(self, conn: Connection, key: bytes) -> bool:
        """Deletes a key/value pair from the server.

        :param key: is the key to delete.
        :return: True if case values was deleted or False to indicate
        that the item with this key was not found.
        """
        self._validate_key(key)

        command = b'delete ' + key + b'\r\n'
        response = await self._execute_simple_command(conn, command)

        if response not in (const.DELETED, const.NOT_FOUND):
            raise ClientException('Memcached delete failed', response)
        return response == const.DELETED

    @overload
    async def get(self, conn: Connection, key: bytes) -> Optional[bytes]:
        ...

    @overload
    async def get(self, conn: Connection, key: bytes, default: bytes) -> bytes:
        ...

    @acquire
    async def get(
        self, conn: Connection, key: bytes, default: Optional[bytes] = None
    ) -> Optional[bytes]:
        """Gets a single value from the server.

        :param key: ``bytes``, is the key for the item being fetched
        :param default: default value if there is no value.
        :return: ``bytes``, is the data for this specified key.
        """
        values, _ = await self._multi_get(conn, key)
        return values.get(key, default)

    @acquire
    async def gets(
        self, conn: Connection, key: bytes, default: Optional[bytes] = None
    ) -> Tuple[Optional[bytes], Optional[int]]:
        """Gets a single value from the server together with the cas token.

        :param key: ``bytes``, is the key for the item being fetched
        :param default: default value if there is no value.
        :return: ``bytes``, ``bytes tuple with the value and the cas
        """
        values, cas_tokens = await self._multi_get(conn, key, with_cas=True)
        return values.get(key, default), cas_tokens.get(key)

    @acquire
    async def multi_get(self, conn: Connection, *keys: bytes) -> Tuple[Optional[bytes], ...]:
        """Takes a list of keys and returns a list of values.

        :param keys: ``list`` keys for the item being fetched.
        :return: ``list`` of values for the specified keys.
        :raises:``ValidationException``, ``ClientException``,
        and socket errors
        """
        values, _ = await self._multi_get(conn, *keys)
        return tuple(values.get(key) for key in keys)

    @acquire
    async def stats(
        self, conn: Connection, args: Optional[bytes] = None
    ) -> Dict[bytes, Optional[bytes]]:
        """Runs a stats command on the server."""
        # req  - stats [additional args]\r\n
        # resp - STAT <name> <value>\r\n (one per result)
        #        END\r\n
        if args is None:
            args = b''

        conn.writer.write(b''.join((b'stats ', args, b'\r\n')))

        result: Dict[bytes, Optional[bytes]] = {}

        resp = await conn.reader.readline()
        while resp != b'END\r\n':
            terms = resp.split()

            if len(terms) == 2 and terms[0] == b'STAT':
                result[terms[1]] = None
            elif len(terms) == 3 and terms[0] == b'STAT':
                result[terms[1]] = terms[2]
            elif len(terms) >= 3 and terms[0] == b'STAT':
                result[terms[1]] = b' '.join(terms[2:])
            else:
                raise ClientException('stats failed', resp)

            resp = await conn.reader.readline()

        return result

    async def _storage_command(self, conn: Connection, command: bytes, key: bytes,
                               value: bytes, flags: int = 0, exptime: int = 0,
                               cas: Optional[bytes] = None) -> bool:
        # req  - set <key> <flags> <exptime> <bytes> [noreply]\r\n
        #        <data block>\r\n
        # resp - STORED\r\n (or others)
        # req  - set <key> <flags> <exptime> <bytes> <cas> [noreply]\r\n
        #        <data block>\r\n
        # resp - STORED\r\n (or others)

        # typically, if val is > 1024**2 bytes server returns:
        #   SERVER_ERROR object too large for cache\r\n
        # however custom-compiled memcached can have different limit
        # so, we'll let the server decide what's too much
        self._validate_key(key)

        if not isinstance(exptime, int):
            raise ValidationException('exptime not int', exptime)
        elif exptime < 0:
            raise ValidationException('exptime negative', exptime)

        if flags == 0 and self._set_flag_handler and \
                not isinstance(value, bytes):
            value, flags = yield from self._set_flag_handler(value)

        args = [str(a).encode('utf-8') for a in (flags, exptime, len(value))]
        _cmd = b' '.join([command, key] + args)
        if cas:
            _cmd += b' ' + str(cas).encode('utf-8')
        cmd = _cmd + b'\r\n' + value + b'\r\n'
        resp = await self._execute_simple_command(conn, cmd)

        if resp not in (
                const.STORED, const.NOT_STORED, const.EXISTS, const.NOT_FOUND):
            raise ClientException('stats {} failed'.format(command.decode()), resp)
        return resp == const.STORED

    @acquire
    async def set(self, conn: Connection, key: bytes, value: bytes, exptime: int = 0) -> bool:
        """Sets a key to a value on the server
        with an optional exptime (0 means don't auto-expire)

        :param key: ``bytes``, is the key of the item.
        :param value: ``bytes``, data to store.
        :param exptime: ``int``, is expiration time. If it's 0, the
        item never expires.
        :return: ``bool``, True in case of success.
        """
        flags = 0  # TODO: fix when exception removed
        return await self._storage_command(conn, b"set", key, value, flags, exptime)

    @acquire
    async def cas(self, conn: Connection, key: bytes, value: bytes, cas_token: bytes,
                  exptime: int = 0) -> bool:
        """Sets a key to a value on the server
        with an optional exptime (0 means don't auto-expire)
        only if value hasn't change from first retrieval

        :param key: ``bytes``, is the key of the item.
        :param value: ``bytes``, data to store.
        :param exptime: ``int``, is expiration time. If it's 0, the
        item never expires.
        :param cas_token: ``int``, unique cas token retrieve from previous
            ``gets``
        :return: ``bool``, True in case of success.
        """
        flags = 0  # TODO: fix when exception removed
        return await self._storage_command(conn, b"cas", key, value, flags, exptime, cas=cas_token)

    @acquire
    async def add(self, conn: Connection, key: bytes, value: bytes, exptime: int = 0) -> bool:
        """Store this data, but only if the server *doesn't* already
        hold data for this key.

        :param key: ``bytes``, is the key of the item.
        :param value: ``bytes``,  data to store.
        :param exptime: ``int`` is expiration time. If it's 0, the
        item never expires.
        :return: ``bool``, True in case of success.
        """
        flags = 0  # TODO: fix when exception removed
        return await self._storage_command(conn, b"add", key, value, flags, exptime)

    @acquire
    async def replace(self, conn: Connection, key: bytes, value: bytes, exptime: int = 0) -> bool:
        """Store this data, but only if the server *does*
        already hold data for this key.

        :param key: ``bytes``, is the key of the item.
        :param value: ``bytes``,  data to store.
        :param exptime: ``int`` is expiration time. If it's 0, the
        item never expires.
        :return: ``bool``, True in case of success.
        """
        flags = 0  # TODO: fix when exception removed
        return await self._storage_command(conn, b"replace", key, value, flags, exptime)

    @acquire
    async def append(self, conn: Connection, key: bytes, value: bytes, exptime: int = 0) -> bool:
        """Add data to an existing key after existing data

        :param key: ``bytes``, is the key of the item.
        :param value: ``bytes``,  data to store.
        :param exptime: ``int`` is expiration time. If it's 0, the
        item never expires.
        :return: ``bool``, True in case of success.
        """
        flags = 0  # TODO: fix when exception removed
        return await self._storage_command(conn, b"append", key, value, flags, exptime)

    @acquire
    async def prepend(self, conn: Connection, key: bytes, value: bytes, exptime: int = 0) -> bool:
        """Add data to an existing key before existing data

        :param key: ``bytes``, is the key of the item.
        :param value: ``bytes``, data to store.
        :param exptime: ``int`` is expiration time. If it's 0, the
        item never expires.
        :return: ``bool``, True in case of success.
        """
        flags = 0  # TODO: fix when exception removed
        return await self._storage_command(conn, b"prepend", key, value, flags, exptime)

    async def _incr_decr(
        self, conn: Connection, command: bytes, key: bytes, delta: int
    ) -> Optional[int]:
        delta_byte = str(delta).encode('utf-8')
        cmd = b' '.join([command, key, delta_byte]) + b'\r\n'
        resp = await self._execute_simple_command(conn, cmd)
        if not resp.isdigit() or resp == const.NOT_FOUND:
            raise ClientException(
                'Memcached {} command failed'.format(str(command)), resp)
        return int(resp) if resp.isdigit() else None

    @acquire
    async def incr(self, conn: Connection, key: bytes, increment: int = 1) -> Optional[int]:
        """Command is used to change data for some item in-place,
        incrementing it. The data for the item is treated as decimal
        representation of a 64-bit unsigned integer.

        :param key: ``bytes``, is the key of the item the client wishes
        to change
        :param increment: ``int``, is the amount by which the client
        wants to increase the item.
        :return: ``int``, new value of the item's data,
        after the increment or ``None`` to indicate the item with
        this value was not found
        """
        self._validate_key(key)
        return await self._incr_decr(conn, b"incr", key, increment)

    @acquire
    async def decr(self, conn: Connection, key: bytes, decrement: int = 1) -> Optional[int]:
        """Command is used to change data for some item in-place,
        decrementing it. The data for the item is treated as decimal
        representation of a 64-bit unsigned integer.

        :param key: ``bytes``, is the key of the item the client wishes
        to change
        :param decrement: ``int``, is the amount by which the client
        wants to decrease the item.
        :return: ``int`` new value of the item's data,
        after the increment or ``None`` to indicate the item with
        this value was not found
        """
        self._validate_key(key)
        return await self._incr_decr(conn, b"decr", key, decrement)

    @acquire
    async def touch(self, conn: Connection, key: bytes, exptime: int) -> bool:
        """The command is used to update the expiration time of
        an existing item without fetching it.

        :param key: ``bytes``, is the key to update expiration time
        :param exptime: ``int``, is expiration time. This replaces the existing
        expiration time.
        :return: ``bool``, True in case of success.
        """
        self._validate_key(key)

        _cmd = b' '.join([b'touch', key, str(exptime).encode('utf-8')])
        cmd = _cmd + b'\r\n'
        resp = await self._execute_simple_command(conn, cmd)
        if resp not in (const.TOUCHED, const.NOT_FOUND):
            raise ClientException('Memcached touch failed', resp)
        return resp == const.TOUCHED

    @acquire
    async def version(self, conn: Connection) -> bytes:
        """Current version of the server.

        :return: ``bytes``, memcached version for current the server.
        """

        command = b'version\r\n'
        response = await self._execute_simple_command(conn, command)
        if not response.startswith(const.VERSION):
            raise ClientException('Memcached version failed', response)
        version, number = response.rstrip(b"\r\n").split(maxsplit=1)
        return number

    @acquire
    async def flush_all(self, conn: Connection) -> None:
        """Its effect is to invalidate all existing items immediately"""
        command = b'flush_all\r\n'
        response = await self._execute_simple_command(conn, command)

        if const.OK != response:
            raise ClientException('Memcached flush_all failed', response)<|MERGE_RESOLUTION|>--- conflicted
+++ resolved
@@ -12,13 +12,8 @@
 _Result = Tuple[Dict[bytes, bytes], Dict[bytes, Optional[int]]]
 
 
-<<<<<<< HEAD
-def acquire(func):
-    @asyncio.coroutine
-=======
 def acquire(func: Callable[..., Awaitable[_T]]) -> Callable[..., Awaitable[_T]]:
 
->>>>>>> a0bcc206
     @functools.wraps(func)
     async def wrapper(self: "Client", *args: object, **kwargs: object) -> _T:
         conn = await self._pool.acquire()
@@ -33,10 +28,10 @@
     return wrapper
 
 
-<<<<<<< HEAD
-class Client:
-    def __init__(self, host, port=11211, *,
-                 pool_size=2, pool_minsize=None, loop=None,
+class Client(object):
+
+    def __init__(self, host: str, port: int = 11211, *,
+                 pool_size: int = 2, pool_minsize: Optional[int] = None,
                  get_flag_handler=None, set_flag_handler=None):
         """
         Creates new Client instance.
@@ -45,7 +40,6 @@
         :param port: memcached port
         :param pool_size: max connection pool size
         :param pool_minsize: min connection pool size
-        :param loop: asyncio loop instance
         :param get_flag_handler: async method to call to convert flagged
             values. Method takes tuple: (value, flags) and should return
             processed value or raise ClientException if not supported.
@@ -53,31 +47,18 @@
             value to flagged value. Method takes value and must return tuple:
             (value, flags).
         """
-=======
-class Client(object):
-
-    def __init__(self, host: str, port: int = 11211, *,
-                 pool_size: int = 2, pool_minsize: Optional[int] = None):
->>>>>>> a0bcc206
         if not pool_minsize:
             pool_minsize = pool_size
 
         self._pool = MemcachePool(
             host, port, minsize=pool_minsize, maxsize=pool_size)
 
-<<<<<<< HEAD
         self._get_flag_handler = get_flag_handler
         self._set_flag_handler = set_flag_handler
 
-    # key supports ascii sans space and control chars
-    # \x21 is !, right after space, and \x7e is -, right before DEL
-    # also 1 <= len <= 250 as per the spec
-    _valid_key_re = re.compile(b'^[\x21-\x7e]{1,250}$')
-=======
     # key may be anything except whitespace and control chars, upto 250 characters.
     # Must be str for unicode-aware regex.
     _valid_key_re = re.compile("^[^\\s\x00-\x1F\x7F-\x9F]{1,250}$")
->>>>>>> a0bcc206
 
     def _validate_key(self, key: bytes) -> bytes:
         if not isinstance(key, bytes):  # avoid bugs subtle and otherwise
@@ -140,16 +121,14 @@
                 flags = int(terms[2])
                 length = int(terms[3])
 
-<<<<<<< HEAD
-                val = (yield from conn.reader.readexactly(length+2))[:-2]
-=======
-                if flags != 0:
-                    raise ClientException('received non zero flags')
-
                 val = (await conn.reader.readexactly(length+2))[:-2]
->>>>>>> a0bcc206
                 if key in received:
                     raise ClientException('duplicate results from server')
+
+                if flags and self._get_flag_handler:
+                    val = await self._get_flag_handler(val, flags)
+                elif flags != 0:
+                    raise ClientException('received non zero flags')
 
                 if flags and self._get_flag_handler:
                     val = yield from self._get_flag_handler(val, flags)
