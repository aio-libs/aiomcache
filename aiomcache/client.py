import functools
import re
<<<<<<< HEAD
from typing import Any, Awaitable, Callable, Dict, Optional, Tuple, TypeVar, overload, \
    Union, Generic
=======
import sys
from typing import Awaitable, Callable, Dict, Optional, Tuple, TypeVar, overload
>>>>>>> 547d390d

from . import constants as const
from .exceptions import ClientException, ValidationException
from .pool import Connection, MemcachePool

if sys.version_info >= (3, 10):
    from typing import Concatenate, ParamSpec
else:
    from typing_extensions import Concatenate, ParamSpec

__all__ = ['Client']

_T = TypeVar("_T")
<<<<<<< HEAD
_FlagT = TypeVar("_FlagT")
_ClientT = Union[bytes, _FlagT]
_Result = Tuple[Dict[bytes, _ClientT], Dict[bytes, Optional[int]]]

_get_flag_callable = Callable[[bytes, int], Awaitable[_FlagT]]
_set_flag_callable = Callable[[_FlagT], Awaitable[Tuple[bytes, int]]]
=======
_P = ParamSpec("_P")
_Client = TypeVar("_Client", bound="Client")
_Result = Tuple[Dict[bytes, bytes], Dict[bytes, Optional[int]]]
>>>>>>> 547d390d


def acquire(
    func: Callable[Concatenate[_Client, Connection, _P], Awaitable[_T]]
) -> Callable[Concatenate[_Client, _P], Awaitable[_T]]:

    @functools.wraps(func)
<<<<<<< HEAD
    async def wrapper(self: "Client[_FlagT]", *args: Any, **kwargs: Any) -> _T:
=======
    async def wrapper(self: _Client, *args: _P.args, **kwargs: _P.kwargs) -> _T:
>>>>>>> 547d390d
        conn = await self._pool.acquire()
        try:
            return await func(self, conn, *args, **kwargs)
        except Exception as exc:
            conn[0].set_exception(exc)
            raise
        finally:
            self._pool.release(conn)

    return wrapper


class Client(Generic[_FlagT]):

    def __init__(self, host: str, port: int = 11211, *,
                 pool_size: int = 2, pool_minsize: Optional[int] = None,
                 get_flag_handler: Optional[_get_flag_callable] = None,
                 set_flag_handler: Optional[_set_flag_callable] = None):
        """
        Creates new Client instance.

        :param host: memcached host
        :param port: memcached port
        :param pool_size: max connection pool size
        :param pool_minsize: min connection pool size
        :param get_flag_handler: async method to call to convert flagged
            values. Method takes tuple: (value, flags) and should return
            processed value or raise ClientException if not supported.
        :param set_flag_handler: async method to call to convert non bytes
            value to flagged value. Method takes value and must return tuple:
            (value, flags).
        """
        if not pool_minsize:
            pool_minsize = pool_size

        self._pool = MemcachePool(
            host, port, minsize=pool_minsize, maxsize=pool_size)

        self._get_flag_handler = get_flag_handler
        self._set_flag_handler = set_flag_handler

    # key may be anything except whitespace and control chars, upto 250 characters.
    # Must be str for unicode-aware regex.
    _valid_key_re = re.compile("^[^\\s\x00-\x1F\x7F-\x9F]{1,250}$")

    def _validate_key(self, key: bytes) -> bytes:
        if not isinstance(key, bytes):  # avoid bugs subtle and otherwise
            raise ValidationException('key must be bytes', key)

        # Must decode to str for unicode-aware comparison.
        key_str = key.decode()
        m = self._valid_key_re.match(key_str)
        if m:
            # in python re, $ matches either end of line or right before
            # \n at end of line. We can't allow latter case, so
            # making sure length matches is simplest way to detect
            if len(m.group(0)) != len(key_str):
                raise ValidationException('trailing newline', key)
        else:
            raise ValidationException('invalid key', key)

        return key

    async def _execute_simple_command(self, conn: Connection, raw_command: bytes) -> bytes:
        response, line = bytearray(), b''

        conn.writer.write(raw_command)
        await conn.writer.drain()

        while not line.endswith(b'\r\n'):
            line = await conn.reader.readline()
            response.extend(line)
        return response[:-2]

    async def close(self) -> None:
        """Closes the sockets if its open."""
        await self._pool.clear()

    async def _multi_get(self, conn: Connection, *keys: bytes, with_cas: bool = True) -> _Result:
        # req  - get <key> [<key> ...]\r\n
        # resp - VALUE <key> <flags> <bytes> [<cas unique>]\r\n
        #        <data block>\r\n (if exists)
        #        [...]
        #        END\r\n
        if not keys:
            return {}, {}

        [self._validate_key(key) for key in keys]
        if len(set(keys)) != len(keys):
            raise ClientException('duplicate keys passed to multi_get')

        cmd = b'gets ' if with_cas else b'get '
        conn.writer.write(cmd + b' '.join(keys) + b'\r\n')

        received = {}
        cas_tokens = {}
        line = await conn.reader.readline()

        while line != b'END\r\n':
            terms = line.split()

            if terms[0] == b'VALUE':  # exists
                key = terms[1]
                flags = int(terms[2])
                length = int(terms[3])

                val = (await conn.reader.readexactly(length+2))[:-2]
                if key in received:
                    raise ClientException('duplicate results from server')

                if flags:
                    if not self._get_flag_handler:
                        raise ClientException('received flags without handler')

                    val = await self._get_flag_handler(val, flags)

                received[key] = val
                cas_tokens[key] = int(terms[4]) if with_cas else None
            else:
                raise ClientException('get failed', line)

            line = await conn.reader.readline()

        if len(received) > len(keys):
            raise ClientException('received too many responses')

        return received, cas_tokens

    @acquire
    async def delete(self, conn: Connection, key: bytes) -> bool:
        """Deletes a key/value pair from the server.

        :param conn: ``Connection``, is the connection to use
        :param key: is the key to delete.
        :return: True if case values was deleted or False to indicate
        that the item with this key was not found.
        """
        self._validate_key(key)

        command = b'delete ' + key + b'\r\n'
        response = await self._execute_simple_command(conn, command)

        if response not in (const.DELETED, const.NOT_FOUND):
            raise ClientException('Memcached delete failed', response)

        return response == const.DELETED

    @overload
    async def get(self, key: bytes) -> Optional[bytes]:
        ...

    @overload
    async def get(self, key: bytes, default: bytes) -> bytes:
        ...

    # Mypy bug: https://github.com/python/mypy/issues/14040
    @acquire  # type: ignore[misc]
    async def get(
        self, conn: Connection, key: bytes, default: Optional[bytes] = None
    ) -> Optional[_ClientT]:
        """Gets a single value from the server.

        :param conn: ``Connection``, is the connection to use
        :param key: ``bytes``, is the key for the item being fetched
        :param default: default value if there is no value.
        :return: ``bytes``, is the data for this specified key.
        """
        values, _ = await self._multi_get(conn, key)
        return values.get(key, default)

    @acquire
    async def gets(
        self, conn: Connection, key: bytes, default: Optional[bytes] = None
    ) -> Tuple[Optional[_ClientT], Optional[int]]:
        """Gets a single value from the server together with the cas token.

        :param conn: ``Connection``, is the connection to use
        :param key: ``bytes``, is the key for the item being fetched
        :param default: default value if there is no value.
        :return: ``bytes``, ``bytes tuple with the value and the cas
        """
        values, cas_tokens = await self._multi_get(conn, key, with_cas=True)
        return values.get(key, default), cas_tokens.get(key)

    @acquire
    async def multi_get(self, conn: Connection, *keys: bytes) -> Tuple[Optional[_ClientT], ...]:
        """Takes a list of keys and returns a list of values.

        :param conn: ``Connection``, is the connection to use
        :param keys: ``list`` keys for the item being fetched.
        :return: ``list`` of values for the specified keys.
        :raises:``ValidationException``, ``ClientException``,
        and socket errors
        """
        values, _ = await self._multi_get(conn, *keys)
        return tuple(values.get(key) for key in keys)

    @acquire
    async def stats(
        self, conn: Connection, args: Optional[bytes] = None
    ) -> Dict[bytes, Optional[bytes]]:
        """Runs a stats command on the server."""
        # req  - stats [additional args]\r\n
        # resp - STAT <name> <value>\r\n (one per result)
        #        END\r\n
        if args is None:
            args = b''

        conn.writer.write(b''.join((b'stats ', args, b'\r\n')))

        result: Dict[bytes, Optional[bytes]] = {}

        resp = await conn.reader.readline()
        while resp != b'END\r\n':
            terms = resp.split()

            if len(terms) == 2 and terms[0] == b'STAT':
                result[terms[1]] = None
            elif len(terms) == 3 and terms[0] == b'STAT':
                result[terms[1]] = terms[2]
            elif len(terms) >= 3 and terms[0] == b'STAT':
                result[terms[1]] = b' '.join(terms[2:])
            else:
                raise ClientException('stats failed', resp)

            resp = await conn.reader.readline()

        return result

    async def _storage_command(self, conn: Connection, command: bytes, key: bytes,
                               value: _ClientT, flags: int = 0, exptime: int = 0,
                               cas: Optional[bytes] = None) -> bool:
        # req  - set <key> <flags> <exptime> <bytes> [noreply]\r\n
        #        <data block>\r\n
        # resp - STORED\r\n (or others)
        # req  - set <key> <flags> <exptime> <bytes> <cas> [noreply]\r\n
        #        <data block>\r\n
        # resp - STORED\r\n (or others)

        # typically, if val is > 1024**2 bytes server returns:
        #   SERVER_ERROR object too large for cache\r\n
        # however custom-compiled memcached can have different limit
        # so, we'll let the server decide what's too much
        self._validate_key(key)

        if not isinstance(exptime, int):
            raise ValidationException('exptime not int', exptime)
        elif exptime < 0:
            raise ValidationException('exptime negative', exptime)

        if flags == 0 and self._set_flag_handler and not isinstance(value, bytes):
            value, flags = await self._set_flag_handler(value)

        args = [str(a).encode('utf-8') for a in (flags, exptime, len(value))]
        _cmd = b' '.join([command, key] + args)
        if cas:
            _cmd += b' ' + str(cas).encode('utf-8')
        cmd = _cmd + b'\r\n' + value + b'\r\n'
        resp = await self._execute_simple_command(conn, cmd)

        if resp not in (
                const.STORED, const.NOT_STORED, const.EXISTS, const.NOT_FOUND):
            raise ClientException('stats {} failed'.format(command.decode()), resp)
        return resp == const.STORED

    @acquire
    async def set(self, conn: Connection, key: bytes, value: _ClientT, exptime: int = 0) -> bool:
        """Sets a key to a value on the server
        with an optional exptime (0 means don't auto-expire)

        :param key: ``bytes``, is the key of the item.
        :param value: ``bytes``, data to store.
        :param exptime: ``int``, is expiration time. If it's 0, the
        item never expires.
        :return: ``bool``, True in case of success.
        """
        flags = 0  # TODO: fix when exception removed
        return await self._storage_command(conn, b"set", key, value, flags, exptime)

    @acquire
    async def cas(self, conn: Connection, key: bytes, value: _ClientT, cas_token: bytes,
                  exptime: int = 0) -> bool:
        """Sets a key to a value on the server
        with an optional exptime (0 means don't auto-expire)
        only if value hasn't change from first retrieval

        :param conn: ``Connection``, is the connection to use
        :param key: ``bytes``, is the key of the item.
        :param value: ``bytes``, data to store.
        :param exptime: ``int``, is expiration time. If it's 0, the
        item never expires.
        :param cas_token: ``int``, unique cas token retrieve from previous
            ``gets``
        :return: ``bool``, True in case of success.
        """
        flags = 0  # TODO: fix when exception removed
        return await self._storage_command(conn, b"cas", key, value, flags, exptime, cas=cas_token)

    @acquire
    async def add(self, conn: Connection, key: bytes, value: _ClientT, exptime: int = 0) -> bool:
        """Store this data, but only if the server *doesn't* already
        hold data for this key.

        :param conn: ``Connection``, is the connection to use
        :param key: ``bytes``, is the key of the item.
        :param value: ``bytes``,  data to store.
        :param exptime: ``int`` is expiration time. If it's 0, the
        item never expires.
        :return: ``bool``, True in case of success.
        """
        flags = 0  # TODO: fix when exception removed
        return await self._storage_command(conn, b"add", key, value, flags, exptime)

    @acquire
    async def replace(self, conn: Connection, key: bytes, value: _ClientT, exptime: int = 0) -> bool:
        """Store this data, but only if the server *does*
        already hold data for this key.

        :param conn: ``Connection``, is the connection to use
        :param key: ``bytes``, is the key of the item.
        :param value: ``bytes``,  data to store.
        :param exptime: ``int`` is expiration time. If it's 0, the
        item never expires.
        :return: ``bool``, True in case of success.
        """
        flags = 0  # TODO: fix when exception removed
        return await self._storage_command(conn, b"replace", key, value, flags, exptime)

    @acquire
    async def append(self, conn: Connection, key: bytes, value: _ClientT, exptime: int = 0) -> bool:
        """Add data to an existing key after existing data

        :param conn: ``Connection``, is the connection to use
        :param key: ``bytes``, is the key of the item.
        :param value: ``bytes``,  data to store.
        :param exptime: ``int`` is expiration time. If it's 0, the
        item never expires.
        :return: ``bool``, True in case of success.
        """
        flags = 0  # TODO: fix when exception removed
        return await self._storage_command(conn, b"append", key, value, flags, exptime)

    @acquire
    async def prepend(self, conn: Connection, key: bytes, value: bytes, exptime: int = 0) -> bool:
        """Add data to an existing key before existing data

        :param key: ``bytes``, is the key of the item.
        :param value: ``bytes``, data to store.
        :param exptime: ``int`` is expiration time. If it's 0, the
        item never expires.
        :return: ``bool``, True in case of success.
        """
        flags = 0  # TODO: fix when exception removed
        return await self._storage_command(conn, b"prepend", key, value, flags, exptime)

    async def _incr_decr(
        self, conn: Connection, command: bytes, key: bytes, delta: int
    ) -> Optional[int]:
        delta_byte = str(delta).encode('utf-8')
        cmd = b' '.join([command, key, delta_byte]) + b'\r\n'
        resp = await self._execute_simple_command(conn, cmd)
        if not resp.isdigit() or resp == const.NOT_FOUND:
            raise ClientException(
                'Memcached {} command failed'.format(str(command)), resp)
        return int(resp) if resp.isdigit() else None

    @acquire
    async def incr(self, conn: Connection, key: bytes, increment: int = 1) -> Optional[int]:
        """Command is used to change data for some item in-place,
        incrementing it. The data for the item is treated as decimal
        representation of a 64-bit unsigned integer.

        :param conn: ``Connection``, is the connection to use
        :param key: ``bytes``, is the key of the item the client wishes
        to change
        :param increment: ``int``, is the amount by which the client
        wants to increase the item.
        :return: ``int``, new value of the item's data,
        after the increment or ``None`` to indicate the item with
        this value was not found
        """
        self._validate_key(key)
        return await self._incr_decr(conn, b"incr", key, increment)

    @acquire
    async def decr(self, conn: Connection, key: bytes, decrement: int = 1) -> Optional[int]:
        """Command is used to change data for some item in-place,
        decrementing it. The data for the item is treated as decimal
        representation of a 64-bit unsigned integer.

        :param conn: ``Connection``, is the connection to use
        :param key: ``bytes``, is the key of the item the client wishes
        to change
        :param decrement: ``int``, is the amount by which the client
        wants to decrease the item.
        :return: ``int`` new value of the item's data,
        after the increment or ``None`` to indicate the item with
        this value was not found
        """
        self._validate_key(key)
        return await self._incr_decr(conn, b"decr", key, decrement)

    @acquire
    async def touch(self, conn: Connection, key: bytes, exptime: int) -> bool:
        """The command is used to update the expiration time of
        an existing item without fetching it.

        :param conn: ``Connection``, is the connection to use
        :param key: ``bytes``, is the key to update expiration time
        :param exptime: ``int``, is expiration time. This replaces the existing
        expiration time.
        :return: ``bool``, True in case of success.
        """
        self._validate_key(key)

        _cmd = b' '.join([b'touch', key, str(exptime).encode('utf-8')])
        cmd = _cmd + b'\r\n'
        resp = await self._execute_simple_command(conn, cmd)
        if resp not in (const.TOUCHED, const.NOT_FOUND):
            raise ClientException('Memcached touch failed', resp)
        return resp == const.TOUCHED

    @acquire
    async def version(self, conn: Connection) -> bytes:
        """Current version of the server.

        :param conn: ``Connection``, is the connection to use
        :return: ``bytes``, memcached version for current the server.
        """

        command = b'version\r\n'
        response = await self._execute_simple_command(conn, command)
        if not response.startswith(const.VERSION):
            raise ClientException('Memcached version failed', response)
        version, number = response.rstrip(b"\r\n").split(maxsplit=1)
        return number

    @acquire
    async def flush_all(self, conn: Connection) -> None:
        """Its effect is to invalidate all existing items immediately"""
        command = b'flush_all\r\n'
        response = await self._execute_simple_command(conn, command)

        if const.OK != response:
            raise ClientException('Memcached flush_all failed', response)<|MERGE_RESOLUTION|>--- conflicted
+++ resolved
@@ -1,12 +1,7 @@
 import functools
 import re
-<<<<<<< HEAD
-from typing import Any, Awaitable, Callable, Dict, Optional, Tuple, TypeVar, overload, \
-    Union, Generic
-=======
 import sys
-from typing import Awaitable, Callable, Dict, Optional, Tuple, TypeVar, overload
->>>>>>> 547d390d
+from typing import Awaitable, Callable, Dict, Optional, Tuple, TypeVar, Union, Generic, overload
 
 from . import constants as const
 from .exceptions import ClientException, ValidationException
@@ -20,18 +15,15 @@
 __all__ = ['Client']
 
 _T = TypeVar("_T")
-<<<<<<< HEAD
+_P = ParamSpec("_P")
+_Client = TypeVar("_Client", bound="Client")
 _FlagT = TypeVar("_FlagT")
 _ClientT = Union[bytes, _FlagT]
 _Result = Tuple[Dict[bytes, _ClientT], Dict[bytes, Optional[int]]]
 
 _get_flag_callable = Callable[[bytes, int], Awaitable[_FlagT]]
 _set_flag_callable = Callable[[_FlagT], Awaitable[Tuple[bytes, int]]]
-=======
-_P = ParamSpec("_P")
-_Client = TypeVar("_Client", bound="Client")
 _Result = Tuple[Dict[bytes, bytes], Dict[bytes, Optional[int]]]
->>>>>>> 547d390d
 
 
 def acquire(
@@ -39,11 +31,7 @@
 ) -> Callable[Concatenate[_Client, _P], Awaitable[_T]]:
 
     @functools.wraps(func)
-<<<<<<< HEAD
-    async def wrapper(self: "Client[_FlagT]", *args: Any, **kwargs: Any) -> _T:
-=======
     async def wrapper(self: _Client, *args: _P.args, **kwargs: _P.kwargs) -> _T:
->>>>>>> 547d390d
         conn = await self._pool.acquire()
         try:
             return await func(self, conn, *args, **kwargs)
