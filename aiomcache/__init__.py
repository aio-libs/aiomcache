--- conflicted
+++ resolved
@@ -3,17 +3,10 @@
 Usage example::
 
     import aiomcache
-<<<<<<< HEAD
     mc = aiomcache.Client("127.0.0.1", 11211)
-    yield from mc.set("some_key", "Some value")
-    value = yield from mc.get("some_key")
-    yield from mc.delete("another_key")
-=======
-    mc = aiomcache.Client("127.0.0.1", 11211, timeout=1, connect_timeout=5)
     await mc.set("some_key", "Some value")
     value = await mc.get("some_key")
     await mc.delete("another_key")
->>>>>>> a0bcc206
 """
 
 from .client import Client
