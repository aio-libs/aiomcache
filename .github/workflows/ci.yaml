--- conflicted
+++ resolved
@@ -23,18 +23,8 @@
       uses: actions/setup-python@v5
       with:
         python-version: 3.9
-<<<<<<< HEAD
         cache: 'pip'
         cache-dependency-path: '**/requirements*.txt'
-=======
-    - name: Cache PyPI
-      uses: actions/cache@v4
-      with:
-        key: pip-lint-${{ hashFiles('requirements-dev.txt') }}
-        path: ~/.cache/pip
-        restore-keys: |
-            pip-lint-
->>>>>>> 55604516
     - name: Install system dependencies
       run: sudo apt-get install -y libmemcached-dev
     - name: Install python dependencies
